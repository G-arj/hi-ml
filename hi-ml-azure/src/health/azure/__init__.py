#  ------------------------------------------------------------------------------------------
#  Copyright (c) Microsoft Corporation. All rights reserved.
#  Licensed under the MIT License (MIT). See LICENSE in the repo root for license information.
#  ------------------------------------------------------------------------------------------

from health.azure.azure_util import (fetch_run, set_environment_variables_for_multi_node, split_recovery_id,
                                     get_most_recent_run, download_files_from_run_id, download_checkpoints_from_run_id,
<<<<<<< HEAD
                                     download_from_datastore, upload_to_datastore,
                                     run_upload_file, run_upload_files, run_upload_folder)
=======
                                     download_from_datastore, upload_to_datastore, torch_barrier)
>>>>>>> 9e84f5a0
from health.azure.datasets import DatasetConfig
from health.azure.himl import (AzureRunInfo, create_run_configuration, create_script_run, get_workspace, submit_run,
                               submit_to_azure_if_needed)

__all__ = ["fetch_run",
           "set_environment_variables_for_multi_node",
           "split_recovery_id",
           "DatasetConfig",
           "AzureRunInfo",
           "create_run_configuration",
           "create_script_run",
           "get_workspace",
           "submit_run",
           "submit_to_azure_if_needed",
           "get_most_recent_run",
           "download_files_from_run_id",
           "download_checkpoints_from_run_id",
           "download_from_datastore",
           "upload_to_datastore",
<<<<<<< HEAD
           "run_upload_file",
           "run_upload_files",
           "run_upload_folder"]
=======
           "torch_barrier"]
>>>>>>> 9e84f5a0
<|MERGE_RESOLUTION|>--- conflicted
+++ resolved
@@ -5,12 +5,8 @@
 
 from health.azure.azure_util import (fetch_run, set_environment_variables_for_multi_node, split_recovery_id,
                                      get_most_recent_run, download_files_from_run_id, download_checkpoints_from_run_id,
-<<<<<<< HEAD
-                                     download_from_datastore, upload_to_datastore,
+                                     download_from_datastore, upload_to_datastore, torch_barrier,
                                      run_upload_file, run_upload_files, run_upload_folder)
-=======
-                                     download_from_datastore, upload_to_datastore, torch_barrier)
->>>>>>> 9e84f5a0
 from health.azure.datasets import DatasetConfig
 from health.azure.himl import (AzureRunInfo, create_run_configuration, create_script_run, get_workspace, submit_run,
                                submit_to_azure_if_needed)
@@ -30,10 +26,7 @@
            "download_checkpoints_from_run_id",
            "download_from_datastore",
            "upload_to_datastore",
-<<<<<<< HEAD
+           "torch_barrier",
            "run_upload_file",
            "run_upload_files",
-           "run_upload_folder"]
-=======
-           "torch_barrier"]
->>>>>>> 9e84f5a0
+           "run_upload_folder"]