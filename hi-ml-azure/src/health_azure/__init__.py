#  ------------------------------------------------------------------------------------------
#  Copyright (c) Microsoft Corporation. All rights reserved.
#  Licensed under the MIT License (MIT). See LICENSE in the repo root for license information.
#  ------------------------------------------------------------------------------------------

<<<<<<< HEAD
from health_azure.utils import (download_checkpoints_from_run_id, download_files_from_run_id,
                                download_from_datastore, fetch_run, get_most_recent_run, get_multi_node_count,
                                is_running_in_azure_ml,
                                set_environment_variables_for_multi_node, split_recovery_id, torch_barrier,
                                upload_to_datastore, RUN_CONTEXT, aggregate_hyperdrive_metrics)
=======
>>>>>>> 73640a99
from health_azure.datasets import DatasetConfig
from health_azure.himl import (AzureRunInfo, create_crossval_hyperdrive_config, create_run_configuration,
                               create_script_run, get_workspace, submit_run, submit_to_azure_if_needed)
from health_azure.utils import (RUN_CONTEXT, aggregate_hyperdrive_metrics, create_aml_run_object,
                                download_checkpoints_from_run_id, download_files_from_run_id, download_from_datastore,
                                fetch_run, get_most_recent_run, is_running_in_azure_ml,
                                set_environment_variables_for_multi_node, split_recovery_id, torch_barrier,
                                upload_to_datastore)

__all__ = [
    "AzureRunInfo",
    "DatasetConfig",
    "RUN_CONTEXT",
    "create_aml_run_object",
    "create_run_configuration",
    "create_script_run",
    "download_files_from_run_id",
    "download_checkpoints_from_run_id",
    "download_from_datastore",
    "fetch_run",
    "get_most_recent_run",
    "get_multi_node_count",
    "get_workspace",
    "is_running_in_azure_ml",
    "set_environment_variables_for_multi_node",
    "split_recovery_id",
    "submit_run",
    "submit_to_azure_if_needed",
    "torch_barrier",
    "upload_to_datastore",
    "create_crossval_hyperdrive_config",
    "aggregate_hyperdrive_metrics"
]<|MERGE_RESOLUTION|>--- conflicted
+++ resolved
@@ -3,21 +3,18 @@
 #  Licensed under the MIT License (MIT). See LICENSE in the repo root for license information.
 #  ------------------------------------------------------------------------------------------
 
-<<<<<<< HEAD
-from health_azure.utils import (download_checkpoints_from_run_id, download_files_from_run_id,
-                                download_from_datastore, fetch_run, get_most_recent_run, get_multi_node_count,
-                                is_running_in_azure_ml,
-                                set_environment_variables_for_multi_node, split_recovery_id, torch_barrier,
-                                upload_to_datastore, RUN_CONTEXT, aggregate_hyperdrive_metrics)
-=======
->>>>>>> 73640a99
 from health_azure.datasets import DatasetConfig
 from health_azure.himl import (AzureRunInfo, create_crossval_hyperdrive_config, create_run_configuration,
                                create_script_run, get_workspace, submit_run, submit_to_azure_if_needed)
-from health_azure.utils import (RUN_CONTEXT, aggregate_hyperdrive_metrics, create_aml_run_object,
-                                download_checkpoints_from_run_id, download_files_from_run_id, download_from_datastore,
-                                fetch_run, get_most_recent_run, is_running_in_azure_ml,
-                                set_environment_variables_for_multi_node, split_recovery_id, torch_barrier,
+from health_azure.utils import (RUN_CONTEXT, RUN_CONTEXT, aggregate_hyperdrive_metrics, aggregate_hyperdrive_metrics,
+                                create_aml_run_object, download_checkpoints_from_run_id,
+                                download_checkpoints_from_run_id,
+                                download_files_from_run_id, download_files_from_run_id, download_from_datastore,
+                                download_from_datastore, fetch_run,
+                                fetch_run, get_most_recent_run, get_most_recent_run, get_multi_node_count,
+                                is_running_in_azure_ml, set_environment_variables_for_multi_node,
+                                set_environment_variables_for_multi_node,
+                                split_recovery_id, split_recovery_id, torch_barrier, torch_barrier, upload_to_datastore,
                                 upload_to_datastore)
 
 __all__ = [
