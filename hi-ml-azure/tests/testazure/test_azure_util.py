--- conflicted
+++ resolved
@@ -5,22 +5,14 @@
 """
 Tests for the functions in health.azure.azure_util
 """
-<<<<<<< HEAD
 import os
 import logging
+import os
 import shutil
 import time
 from argparse import ArgumentParser
 from pathlib import Path
-from typing import Dict, Optional, List
-=======
-import logging
-import os
-import time
-from argparse import ArgumentParser
-from pathlib import Path
 from typing import Dict, List, Optional
->>>>>>> 9e84f5a0
 from unittest import mock
 from unittest.mock import MagicMock, patch
 from uuid import uuid4
@@ -38,12 +30,7 @@
 from health.azure import himl
 from health.azure.himl import AML_IGNORE_FILE, append_to_amlignore
 from testazure.test_himl import RunTarget, render_and_run_test_script
-<<<<<<< HEAD
-from testazure.util import repository_root, DEFAULT_WORKSPACE, change_working_directory, check_config_json
-
-=======
-from testazure.util import DEFAULT_WORKSPACE, change_working_directory, repository_root
->>>>>>> 9e84f5a0
+from testazure.util import DEFAULT_WORKSPACE, change_working_directory, check_config_json, repository_root
 
 RUN_ID = uuid4().hex
 RUN_NUMBER = 42
@@ -1195,72 +1182,6 @@
     assert found_file_contents == file_contents
 
 
-<<<<<<< HEAD
-def check_upload(tmp_path: Path, module_name: str) -> None:
-    """
-    Common tests for upload_file, upload_files, upload_folder.
-
-    :param tmp_path: Temporary folder for test.
-    :param module_name: Specific upload test file.
-    :return: None.
-    """
-    extra_options: Dict[str, str] = {
-        'imports': f"""
-import sys
-import {module_name}""",
-        'body': f"""
-    {module_name}.run_test(run_info.run)
-"""
-    }
-
-    extra_args: List[str] = []
-    shutil.copy(here / 'test_data' / 'simple' / f'{module_name}.py', tmp_path)
-    shutil.copy(here / 'test_data' / 'simple' / 'upload_util.py', tmp_path)
-    render_and_run_test_script(tmp_path, RunTarget.AZUREML, extra_options, extra_args, True)
-    check_run_completed(tmp_path)
-
-
-def check_run_completed(tmp_path: Path) -> None:
-    """
-    Check that run completed with correct status.
-    """
-    with check_config_json(tmp_path):
-        workspace = himl.get_workspace(aml_workspace=None,
-                                       workspace_config_path=tmp_path / himl.WORKSPACE_CONFIG_JSON)
-
-    run = util.get_most_recent_run(run_recovery_file=tmp_path / himl.RUN_RECOVERY_FILE,
-                                   workspace=workspace)
-    assert run.status == "Completed"
-
-
-def test_run_upload_file(tmp_path: Path) -> None:
-    """
-    Test that run_upload_file works even if the file is already uploaded or changed.
-    """
-    check_upload(tmp_path, "upload_file")
-
-
-def test_run_upload_files(tmp_path: Path) -> None:
-    """
-    Test that run_upload_files works even if some files is already uploaded or changed.
-    """
-    check_upload(tmp_path, "upload_files")
-
-
-def test_run_upload_folder(tmp_path: Path) -> None:
-    """
-    Test that run_upload_folder works even if some of the files in the folder are already uploaded
-    or changed.
-    """
-    check_upload(tmp_path, "upload_folder")
-
-
-def test_run_upload_folder_min(tmp_path: Path) -> None:
-    """
-    Minimal test of how run_upload_folder behaves when called twice with the same file in the folder both times.
-    """
-    check_upload(tmp_path, "upload_folder_min")
-=======
 @pytest.mark.parametrize(("available", "initialized", "expected_barrier_called"),
                          [(False, True, False),
                           (True, False, False),
@@ -1280,4 +1201,69 @@
             distributed.barrier.assert_called_once()
         else:
             assert distributed.barrier.call_count == 0
->>>>>>> 9e84f5a0
+
+
+def check_upload(tmp_path: Path, module_name: str) -> None:
+    """
+    Common tests for upload_file, upload_files, upload_folder.
+
+    :param tmp_path: Temporary folder for test.
+    :param module_name: Specific upload test file.
+    :return: None.
+    """
+    extra_options: Dict[str, str] = {
+        'imports': f"""
+import sys
+import {module_name}""",
+        'body': f"""
+    {module_name}.run_test(run_info.run)
+"""
+    }
+
+    extra_args: List[str] = []
+    shutil.copy(here / 'test_data' / 'simple' / f'{module_name}.py', tmp_path)
+    shutil.copy(here / 'test_data' / 'simple' / 'upload_util.py', tmp_path)
+    render_and_run_test_script(tmp_path, RunTarget.AZUREML, extra_options, extra_args, True)
+    check_run_completed(tmp_path)
+
+
+def check_run_completed(tmp_path: Path) -> None:
+    """
+    Check that run completed with correct status.
+    """
+    with check_config_json(tmp_path):
+        workspace = himl.get_workspace(aml_workspace=None,
+                                       workspace_config_path=tmp_path / himl.WORKSPACE_CONFIG_JSON)
+
+    run = util.get_most_recent_run(run_recovery_file=tmp_path / himl.RUN_RECOVERY_FILE,
+                                   workspace=workspace)
+    assert run.status == "Completed"
+
+
+def test_run_upload_file(tmp_path: Path) -> None:
+    """
+    Test that run_upload_file works even if the file is already uploaded or changed.
+    """
+    check_upload(tmp_path, "upload_file")
+
+
+def test_run_upload_files(tmp_path: Path) -> None:
+    """
+    Test that run_upload_files works even if some files is already uploaded or changed.
+    """
+    check_upload(tmp_path, "upload_files")
+
+
+def test_run_upload_folder(tmp_path: Path) -> None:
+    """
+    Test that run_upload_folder works even if some of the files in the folder are already uploaded
+    or changed.
+    """
+    check_upload(tmp_path, "upload_folder")
+
+
+def test_run_upload_folder_min(tmp_path: Path) -> None:
+    """
+    Minimal test of how run_upload_folder behaves when called twice with the same file in the folder both times.
+    """
+    check_upload(tmp_path, "upload_folder_min")