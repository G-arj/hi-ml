--- conflicted
+++ resolved
@@ -1,12 +1,8 @@
-<<<<<<< HEAD
 #  ------------------------------------------------------------------------------------------
 #  Copyright (c) Microsoft Corporation. All rights reserved.
 #  Licensed under the MIT License (MIT). See LICENSE in the repo root for license information.
 #  ------------------------------------------------------------------------------------------
 
-from contextlib import contextmanager
-from typing import Generator, Optional
-=======
 import logging
 import os
 import sys
@@ -16,14 +12,11 @@
 from enum import Enum, unique
 from pathlib import Path
 from typing import Any, Generator, Iterable, List, Optional, Union
->>>>>>> c5a0348d
 
 import torch
 
 from health_azure.utils import PathOrString
-
 from health_ml.utils import fixed_paths
-
 
 MAX_PATH_LENGTH = 260
 
@@ -203,19 +196,6 @@
     return generator
 
 
-<<<<<<< HEAD
-@contextmanager
-def set_model_to_eval_mode(model: torch.nn.Module) -> Generator:
-    """
-    Puts the given torch model into eval mode. At the end of the context, resets the state of the training flag to
-    what is was before the call.
-    :param model: The model to modify.
-    """
-    old_mode = model.training
-    model.eval()
-    yield
-    model.train(old_mode)
-=======
 def get_all_environment_files(project_root: Path, additional_files: Optional[List[Path]] = None) -> List[Path]:
     """
     Returns a list of all Conda environment files that should be used. This is just an
@@ -284,5 +264,4 @@
     """
     if len(model_id_and_version.split(":")) != 2:
         raise ValueError(
-            f"model id should be in the form 'model_name:version', got {model_id_and_version}")
->>>>>>> c5a0348d
+            f"model id should be in the form 'model_name:version', got {model_id_and_version}")